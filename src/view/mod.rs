//! Wraps `NSView` and `UIView` across platforms.
//!
//! This implementation errs towards the `UIView` side of things, and mostly acts as a wrapper to
//! bring `NSView` to the modern era. It does this by flipping the coordinate system to be what
//! people expect in 2020, and layer-backing all views by default.
//!
//! Views implement Autolayout, which enable you to specify how things should appear on the screen.
//!
//! ```rust
//! use cacao::color::Color;
//! use cacao::layout::{Layout, LayoutConstraint};
//! use cacao::view::View;
//! use cacao::appkit::window::{Window, WindowDelegate};
//!
//! #[derive(Default)]
//! struct AppWindow {
//!     content: View,
//!     red: View,
//!     window: Window
//! }
//!
//! impl WindowDelegate for AppWindow {
//!     const NAME: &'static str = "RootView";
//!     fn did_load(&mut self, window: Window) {
//!         window.set_minimum_content_size(300., 300.);
//!         self.window = window;
//!
//!         self.red.set_background_color(Color::SystemRed);
//!         self.content.add_subview(&self.red);
//!
//!         self.window.set_content_view(&self.content);
//!
//!         LayoutConstraint::activate(&[
//!             self.red.top.constraint_equal_to(&self.content.top).offset(16.),
//!             self.red.leading.constraint_equal_to(&self.content.leading).offset(16.),
//!             self.red.trailing.constraint_equal_to(&self.content.trailing).offset(-16.),
//!             self.red.bottom.constraint_equal_to(&self.content.bottom).offset(-16.),
//!         ]);
//!     }
//! }
//! ```
//!
//! For more information on Autolayout, view the module or check out the examples folder.

use objc::runtime::{Class, Object};
use objc::{msg_send, sel, sel_impl};

use crate::color::Color;
use crate::foundation::{id, nil, NSArray, NSInteger, NSString, NO, YES};
use crate::layer::Layer;
use crate::layout::Layout;
use crate::objc_access::ObjcAccess;
use crate::utils::properties::ObjcProperty;

#[cfg(feature = "autolayout")]
use crate::layout::{LayoutAnchorDimension, LayoutAnchorX, LayoutAnchorY, SafeAreaLayoutGuide};

#[cfg(feature = "appkit")]
use crate::pasteboard::PasteboardType;

#[cfg(all(feature = "appkit", target_os = "macos"))]
mod animator;

#[cfg(all(feature = "appkit", target_os = "macos"))]
pub use animator::ViewAnimatorProxy;

#[cfg_attr(feature = "appkit", path = "appkit.rs")]
#[cfg_attr(feature = "uikit", path = "uikit.rs")]
mod native_interface;

mod controller;
pub use controller::ViewController;

#[cfg(feature = "appkit")]
mod splitviewcontroller;

#[cfg(feature = "appkit")]
pub use splitviewcontroller::SplitViewController;

#[cfg(feature = "appkit")]
mod popover;
#[cfg(feature = "appkit")]
pub use popover::*;
mod traits;
pub use traits::ViewDelegate;

pub(crate) static BACKGROUND_COLOR: &str = "cacaoBackgroundColor";
pub(crate) static VIEW_DELEGATE_PTR: &str = "rstViewDelegatePtr";

/// A clone-able handler to a `ViewController` reference in the Objective C runtime. We use this
/// instead of a stock `View` for easier recordkeeping, since it'll need to hold the `View` on that
/// side anyway.
#[derive(Debug)]
pub struct View<T = ()> {
    /// An internal flag for whether an instance of a View<T> is a handle. Typically, there's only
    /// one instance that should have this set to `false` - if that one drops, we need to know to
    /// do some extra cleanup.
    pub is_handle: bool,

    /// A pointer to the Objective-C runtime view controller.
    pub objc: ObjcProperty,

    /// An object that supports limited animations. Can be cloned into animation closures.
    ///
    /// This is currently only supported on macOS with the `appkit` feature.
    #[cfg(all(feature = "appkit", target_os = "macos"))]
    pub animator: ViewAnimatorProxy,

    /// References the underlying layer. This is consistent across AppKit & UIKit - in AppKit
    /// we explicitly opt in to layer backed views.
    pub layer: Layer,

    /// A pointer to the delegate for this view.
    pub delegate: Option<Box<T>>,

    /// A property containing safe layout guides.
    #[cfg(feature = "autolayout")]
    pub safe_layout_guide: SafeAreaLayoutGuide,

    /// A pointer to the Objective-C runtime top layout constraint.
    #[cfg(feature = "autolayout")]
    pub top: LayoutAnchorY,

    /// A pointer to the Objective-C runtime leading layout constraint.
    #[cfg(feature = "autolayout")]
    pub leading: LayoutAnchorX,

    /// A pointer to the Objective-C runtime left layout constraint.
    #[cfg(feature = "autolayout")]
    pub left: LayoutAnchorX,

    /// A pointer to the Objective-C runtime trailing layout constraint.
    #[cfg(feature = "autolayout")]
    pub trailing: LayoutAnchorX,

    /// A pointer to the Objective-C runtime right layout constraint.
    #[cfg(feature = "autolayout")]
    pub right: LayoutAnchorX,

    /// A pointer to the Objective-C runtime bottom layout constraint.
    #[cfg(feature = "autolayout")]
    pub bottom: LayoutAnchorY,

    /// A pointer to the Objective-C runtime width layout constraint.
    #[cfg(feature = "autolayout")]
    pub width: LayoutAnchorDimension,

    /// A pointer to the Objective-C runtime height layout constraint.
    #[cfg(feature = "autolayout")]
    pub height: LayoutAnchorDimension,

    /// A pointer to the Objective-C runtime center X layout constraint.
    #[cfg(feature = "autolayout")]
    pub center_x: LayoutAnchorX,

    /// A pointer to the Objective-C runtime center Y layout constraint.
    #[cfg(feature = "autolayout")]
    pub center_y: LayoutAnchorY
}

impl Default for View {
    /// Returns a stock view, for... well, whatever you want.
    fn default() -> Self {
        View::new()
    }
}

impl View {
    /// An internal initializer method for very common things that we need to do, regardless of
    /// what type the end user is creating.
    ///
    /// This handles grabbing autolayout anchor pointers, as well as things related to layering and
    /// so on. It returns a generic `View<T>`, which the caller can then customize as needed.
    pub(crate) fn init<T>(view: id) -> View<T> {
        unsafe {
            #[cfg(feature = "autolayout")]
            let _: () = msg_send![view, setTranslatesAutoresizingMaskIntoConstraints: NO];

            #[cfg(feature = "appkit")]
            let _: () = msg_send![view, setWantsLayer: YES];
        }

        View {
            is_handle: false,
            delegate: None,

            #[cfg(feature = "autolayout")]
            safe_layout_guide: SafeAreaLayoutGuide::new(view),

            #[cfg(feature = "autolayout")]
            top: LayoutAnchorY::top(view),

            #[cfg(feature = "autolayout")]
            left: LayoutAnchorX::left(view),

            #[cfg(feature = "autolayout")]
            leading: LayoutAnchorX::leading(view),

            #[cfg(feature = "autolayout")]
            right: LayoutAnchorX::right(view),

            #[cfg(feature = "autolayout")]
            trailing: LayoutAnchorX::trailing(view),

            #[cfg(feature = "autolayout")]
            bottom: LayoutAnchorY::bottom(view),

            #[cfg(feature = "autolayout")]
            width: LayoutAnchorDimension::width(view),

            #[cfg(feature = "autolayout")]
            height: LayoutAnchorDimension::height(view),

            #[cfg(feature = "autolayout")]
            center_x: LayoutAnchorX::center(view),

            #[cfg(feature = "autolayout")]
            center_y: LayoutAnchorY::center(view),

            layer: Layer::wrap(unsafe { msg_send![view, layer] }),

            #[cfg(all(feature = "appkit", target_os = "macos"))]
            animator: ViewAnimatorProxy::new(view),
            objc: ObjcProperty::retain(view)
        }
    }

    /// Returns a default `View`, suitable for customizing and displaying.
    pub fn new() -> Self {
        View::init(unsafe { msg_send![native_interface::register_view_class(), new] })
    }
}

impl<T> View<T>
where
    T: ViewDelegate + 'static
{
    /// Initializes a new View with a given `ViewDelegate`. This enables you to respond to events
    /// and customize the view as a module, similar to class-based systems.
    pub fn with(delegate: T) -> View<T> {
        let class = native_interface::register_view_class_with_delegate(&delegate);
        let mut delegate = Box::new(delegate);

        let view = unsafe {
            let view: id = msg_send![class, new];
            let ptr = Box::into_raw(delegate);
            (&mut *view).set_ivar(VIEW_DELEGATE_PTR, ptr as usize);
            delegate = Box::from_raw(ptr);
            view
        };

        let mut view = View::init(view);
        (&mut delegate).did_load(view.clone_as_handle());
        view.delegate = Some(delegate);
        view
    }
}

impl<T> View<T> {
    /// Returns a clone of this object, sans references to the delegate or
    /// callback pointer. We use this in calling `did_load()` - implementing delegates get a way to
    /// reference, customize and use the view but without the trickery of holding pieces of the
    /// delegate - the `View` is the only true holder of those.
    pub fn clone_as_handle(&self) -> View {
        View {
            delegate: None,
            is_handle: true,
            layer: self.layer.clone(),
            objc: self.objc.clone(),

            #[cfg(all(feature = "appkit", target_os = "macos"))]
            animator: self.animator.clone(),

            #[cfg(feature = "autolayout")]
            safe_layout_guide: self.safe_layout_guide.clone(),

            #[cfg(feature = "autolayout")]
            top: self.top.clone(),

            #[cfg(feature = "autolayout")]
            leading: self.leading.clone(),

            #[cfg(feature = "autolayout")]
            left: self.left.clone(),

            #[cfg(feature = "autolayout")]
            trailing: self.trailing.clone(),

            #[cfg(feature = "autolayout")]
            right: self.right.clone(),

            #[cfg(feature = "autolayout")]
            bottom: self.bottom.clone(),

            #[cfg(feature = "autolayout")]
            width: self.width.clone(),

            #[cfg(feature = "autolayout")]
            height: self.height.clone(),

            #[cfg(feature = "autolayout")]
            center_x: self.center_x.clone(),

            #[cfg(feature = "autolayout")]
            center_y: self.center_y.clone()
        }
    }

    /// Call this to set the background color for the backing layer.
    pub fn set_background_color<C: AsRef<Color>>(&self, color: C) {
        let color: id = color.as_ref().into();

        #[cfg(feature = "appkit")]
        self.objc.with_mut(|obj| unsafe {
            (&mut *obj).set_ivar(BACKGROUND_COLOR, color);
        });

        #[cfg(feature = "uikit")]
        self.objc.with_mut(|obj| unsafe {
            let _: () = msg_send![&*obj, setBackgroundColor: color];
        });
    }

    /// A setter for `[NSView layerContentsRedrawPolicy]`.
    ///
    /// For more information, consult:
    ///
    /// [https://developer.apple.com/documentation/appkit/nsview/1483514-layercontentsredrawpolicy?language=objc](https://developer.apple.com/documentation/appkit/nsview/1483514-layercontentsredrawpolicy?language=objc)
    #[cfg(feature = "appkit")]
    pub fn set_contents_redraw_policy(&self, policy: LayerContentsRedrawPolicy) {
        self.objc.with_mut(|obj| unsafe {
            let policy = policy.to_nsinteger();
            let _: () = msg_send![obj, setLayerContentsRedrawPolicy:policy];
        });
    }

    /// Mark all child layers as being able to be drawn into a single CALayer. This can be useful
    /// for moments when you need to lower your total layer count, which can impair composition
    /// time.
    #[cfg(feature = "appkit")]
    pub fn set_can_draw_subviews_into_layer(&self, can: bool) {
        self.objc.with_mut(|obj| unsafe {
            let _: () = msg_send![&*obj, setCanDrawSubviewsIntoLayer:match can {
                true => YES,
                false => NO
            }];
        });
    }
}

impl<T> ObjcAccess for View<T> {
    fn with_backing_obj_mut<F: Fn(id)>(&self, handler: F) {
        self.objc.with_mut(handler);
    }

    fn get_from_backing_obj<F: Fn(&Object) -> R, R>(&self, handler: F) -> R {
        self.objc.get(handler)
    }
}

impl<T> Layout for View<T> {}

impl<T> Drop for View<T> {
    /// If the instance being dropped is _not_ a handle, then we want to go ahead and explicitly
    /// remove it from any super views.
    ///
    /// Why do we do this? It's to try and match Rust's ownership model/semantics. If a Rust value
    /// drops, it (theoretically) makes sense that the View would drop... and not be visible, etc.
    ///
    /// If you're venturing into unsafe code for the sake of custom behavior via the Objective-C
    /// runtime, you can consider flagging your instance as a handle - it will avoid the drop logic here.
    fn drop(&mut self) {
        if !self.is_handle {
            self.remove_from_superview();
        }
    }
}

<<<<<<< HEAD
/// Variants describing what an underlying NSView layer redraw policy should be.
#[cfg(feature = "appkit")]
#[derive(Debug)]
pub enum LayerContentsRedrawPolicy {
    Never,
    OnSetNeedsDisplay,
    DuringViewResize,
    BeforeViewResize,
    Crossfade
}

#[cfg(feature = "appkit")]
impl LayerContentsRedrawPolicy {
    /// Mapping required for ObjC setters.
    pub fn to_nsinteger(&self) -> NSInteger {
        match self {
            Self::Never => 0,
            Self::OnSetNeedsDisplay => 1,
            Self::DuringViewResize => 2,
            Self::BeforeViewResize => 3,
            Self::Crossfade => 4
        }
    }
=======
#[test]
fn test_view() {
    let view = View::new();
    let clone = view.clone_as_handle();
    view.set_background_color(Color::SystemGreen);
>>>>>>> e6696eaa
}<|MERGE_RESOLUTION|>--- conflicted
+++ resolved
@@ -376,7 +376,6 @@
     }
 }
 
-<<<<<<< HEAD
 /// Variants describing what an underlying NSView layer redraw policy should be.
 #[cfg(feature = "appkit")]
 #[derive(Debug)]
@@ -400,11 +399,11 @@
             Self::Crossfade => 4
         }
     }
-=======
+}
+
 #[test]
 fn test_view() {
     let view = View::new();
-    let clone = view.clone_as_handle();
+    let _clone = view.clone_as_handle();
     view.set_background_color(Color::SystemGreen);
->>>>>>> e6696eaa
 }